--- conflicted
+++ resolved
@@ -1,53 +1,44 @@
-package com.remondis.remap;
-
-import static com.remondis.remap.Lang.denyNull;
-import static com.remondis.remap.Mapping.getTypedPropertyFromFieldSelector;
-
-import java.beans.PropertyDescriptor;
-
-public class ReassignBuilder<S, D, RS> {
-
-  static final String ASSIGN = "assign";
-
-  private TypedPropertyDescriptor<RS> typedSourceProperty;
-
-  private Mapping<S, D> mapping;
-
-  private Class<D> destination;
-
-  ReassignBuilder(TypedPropertyDescriptor<RS> typedSourceProperty, Class<D> destination, Mapping<S, D> mapping) {
-    super();
-    this.typedSourceProperty = typedSourceProperty;
-    this.mapping = mapping;
-    this.destination = destination;
-  }
-
-  /**
-   * Reassings a source field to the specified destination field.
-<<<<<<< HEAD
-   *
-   * @param destinationSelector
-   *        {@link TypedSelector} to select the destination field.
-=======
->>>>>>> dc34bffc
-   *
-   * @param destinationSelector {@link TypedSelector} to select the destination field.
-   * @return Returns the {@link Mapping} for further mapping configuration.
-   */
-  public Mapping<S, D> to(TypedSelector<RS, D> destinationSelector) {
-    denyNull("destinationSelector", destinationSelector);
-
-    TypedPropertyDescriptor<RS> typedDestProperty = getTypedPropertyFromFieldSelector(ASSIGN, destination,
-        destinationSelector);
-<<<<<<< HEAD
-    PropertyDescriptor sourceProperty = tSourceProperty.property;
-=======
-    PropertyDescriptor sourceProperty = typedSourceProperty.property;
->>>>>>> dc34bffc
-    PropertyDescriptor destinationProperty = typedDestProperty.property;
-    ReassignTransformation transformation = new ReassignTransformation(mapping, sourceProperty, destinationProperty);
-    mapping.addMapping(sourceProperty, destinationProperty, transformation);
-    return mapping;
-  }
-
-}
+package com.remondis.remap;
+
+import static com.remondis.remap.Lang.denyNull;
+import static com.remondis.remap.Mapping.getTypedPropertyFromFieldSelector;
+
+import java.beans.PropertyDescriptor;
+
+public class ReassignBuilder<S, D, RS> {
+
+  static final String ASSIGN = "assign";
+
+  private TypedPropertyDescriptor<RS> typedSourceProperty;
+
+  private Mapping<S, D> mapping;
+
+  private Class<D> destination;
+
+  ReassignBuilder(TypedPropertyDescriptor<RS> typedSourceProperty, Class<D> destination, Mapping<S, D> mapping) {
+    super();
+    this.typedSourceProperty = typedSourceProperty;
+    this.mapping = mapping;
+    this.destination = destination;
+  }
+
+  /**
+   * Reassings a source field to the specified destination field.
+   *
+   * @param destinationSelector
+   *        {@link TypedSelector} to select the destination field.
+   *
+   * @return Returns the {@link Mapping} for further mapping configuration.
+   */
+  public Mapping<S, D> to(TypedSelector<RS, D> destinationSelector) {
+    denyNull("destinationSelector", destinationSelector);
+ TypedPropertyDescriptor<RS> typedDestProperty = getTypedPropertyFromFieldSelector(ASSIGN, destination,
+        destinationSelector);
+    PropertyDescriptor sourceProperty = typedSourceProperty.property;
+    PropertyDescriptor destinationProperty = typedDestProperty.property;
+    ReassignTransformation transformation = new ReassignTransformation(mapping, sourceProperty, destinationProperty);
+    mapping.addMapping(sourceProperty, destinationProperty, transformation);
+    return mapping;
+  }
+
+}