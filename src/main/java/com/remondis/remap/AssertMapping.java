--- conflicted
+++ resolved
@@ -14,7 +14,7 @@
 import java.util.HashSet;
 import java.util.Optional;
 import java.util.Set;
-import java.util.stream.Collectors;
+import java.util.stream.Collectors; 
 
 /**
  * Creates a test for a {@link Mapper} object to assert the mapping specification. The expected mapping is to be
@@ -22,34 +22,23 @@
  * mapping configuration of the specified mapper and performs checks using the specified transformation functions.
  * Transformation functions specified for the `replace` operation are checked against <code>null</code> and sample
  * values. It is expected that those test invocations do not throw an exception.
-<<<<<<< HEAD
  *
  * @param <S>
  *        The type of the source objects
  * @param <D>
  *        The type of the destination objects.
-=======
->>>>>>> dc34bffc
  *
- * @param <S> The type of the source objects
- * @param <D> The type of the destination objects.
  * @author schuettec
  */
 public class AssertMapping<S, D> {
 
-<<<<<<< HEAD
   static final String UNEXPECTED_EXCEPTION = "Function threw an unexpected exception for transformation:\n";
 
   static final String NOT_NULL_SAFE = "The specified transformation function is not null-safe for operation:\n";
 
   static final String UNEXPECTED_TRANSFORMATION = "The following unexpected transformation were specified on the mapping:\n";
-=======
-  static final String UNEXPECTED_TRANSFORMATION = "The following unexpected transformation "
-      + "were specified on the mapping:\n";
->>>>>>> dc34bffc
-
-  static final String EXPECTED_TRANSFORMATION = "The following expected transformation "
-      + "were not specified on the mapping:\n";
+
+  static final String EXPECTED_TRANSFORMATION = "The following expected transformation were not specified on the mapping:\n";
 
   static final String TRANSFORMATION_ALREADY_ADDED = "The specified transformation was already added as an assertion";
 
@@ -66,12 +55,8 @@
   /**
    * Creates a new specification of assertions that are to be checked for the specified mapper instance.
    *
-<<<<<<< HEAD
    * @param mapper
    *        The {@link Mapper} instance.
-=======
-   * @param mapper The {@link Mapper} instance.
->>>>>>> dc34bffc
    * @return Returns a new {@link AssertMapping} for method changing.
    */
   public static <S, D> AssertMapping<S, D> of(Mapper<S, D> mapper) {
@@ -81,12 +66,8 @@
   /**
    * Specifies an assertion for a reassing operation.
    *
-<<<<<<< HEAD
    * @param sourceSelector
    *        The source field selector.
-=======
-   * @param sourceSelector The source field selector.
->>>>>>> dc34bffc
    * @return Returns a {@link ReassignAssertBuilder} for further configuration.
    */
   public <RS> ReassignAssertBuilder<S, D, RS> expectReassign(TypedSelector<RS, S> sourceSelector) {
@@ -101,15 +82,10 @@
   /**
    * Specifies an assertion for a replace operation.
    *
-<<<<<<< HEAD
    * @param sourceSelector
    *        The source field selector.
    * @param destinationSelector
    *        The destination field selector.
-=======
-   * @param sourceSelector The source field selector.
-   * @param destinationSelector The destination field selector.
->>>>>>> dc34bffc
    * @return Returns a {@link ReplaceAssertBuilder} for further configuration.
    */
   public <RD, RS> ReplaceAssertBuilder<S, D, RD, RS> expectReplace(TypedSelector<RS, S> sourceSelector,
@@ -136,12 +112,8 @@
   /**
    * Specifies an assertion for a source field to be omitted.
    *
-<<<<<<< HEAD
    * @param sourceSelector
    *        The source field selector.
-=======
-   * @param sourceSelector The source field selector.
->>>>>>> dc34bffc
    * @return Returns a {@link AssertMapping} for further configuration.
    */
   public AssertMapping<S, D> expectOmitInSource(FieldSelector<S> sourceSelector) {
@@ -157,12 +129,8 @@
   /**
    * Specifies an assertion for a destination field to be omitted.
    *
-<<<<<<< HEAD
    * @param destinationSelector
    *        The destination field selector.
-=======
-   * @param destinationSelector The destination field selector.
->>>>>>> dc34bffc
    * @return Returns a {@link AssertMapping} for further configuration.
    */
   public AssertMapping<S, D> expectOmitInDestination(FieldSelector<D> destinationSelector) {
@@ -179,12 +147,8 @@
    * a transformation function to be also called for <code>null</code> values a null check is performed against the
    * function.
    *
-<<<<<<< HEAD
    * @throws AssertionError
    *         Thrown if an assertion made about the {@link Mapper} object failed.
-=======
-   * @throws AssertionError Thrown if an assertion made about the {@link Mapper} object failed.
->>>>>>> dc34bffc
    */
   public void ensure() throws AssertionError {
     checkReplaceTransformations();
@@ -193,13 +157,11 @@
   }
 
   /**
-   * This method checks the replace functions. The following scenarios are tested:
+   * This method checks the replace functions against the following scenarios:
    * <ol>
-   * <li>The functions do not throw
-   * an exception when invoked using sample values
+   * <li>The functions do not throw an exception when invoked using sample values
    * <li>
-   * <li>The function is null-safe if null strategy is not
-   * skip-when-null</li>
+   * <li>The function is null-safe if null strategy is not skip-when-null</li>
    * </ol>
    */
   @SuppressWarnings("rawtypes")
@@ -218,16 +180,10 @@
           if (!r.isSkipWhenNull()) {
             try {
               transformation.transform(null);
-<<<<<<< HEAD
             } catch (NullPointerException t) {
               throw new AssertionError(NOT_NULL_SAFE + r.toString(), t);
             } catch (Throwable t) {
               throw new AssertionError(UNEXPECTED_EXCEPTION + r.toString(), t);
-=======
-            } catch (Throwable t) {
-              throw new AssertionError(
-                  "The specified transformation function is not null-safe for operation:\n" + t.toString(), t);
->>>>>>> dc34bffc
             }
           }
         });
@@ -271,15 +227,9 @@
             // Check if the configured replace transformation has the same skip-null configuration than the asserted
             // one and throw if not
             if (replace.isSkipWhenNull() != assertedReplaceTransformation.isSkipWhenNull()) {
-<<<<<<< HEAD
               throw new AssertionError(
                   "The replace transformation specified by the mapper has a different null value strategy than the expected transformation:\n"
                       + replace.toString() + "\n" + assertedTransformations.toString());
-=======
-              throw new AssertionError("The replace transformation specified by the mapper has a different "
-                  + "null value strategy than the expected transformation:\n" + replace.toString() + "\n"
-                  + assertedTransformations.toString());
->>>>>>> dc34bffc
             }
           }
         });
