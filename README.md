# ReMap - A declarative object mapper
  
ReMap is a library that simplifies conversion of objects field by field. It was developed to make conversion of database entities to DTOs (data transfer objects) easier. The use of ReMap makes converter classes and unit tests for converters obsolete: ReMap only needs a specification of what fields are to be mapped, but the amount of code that actually performs the assignments and transformations is minimized. Therefore the code that must be unit-tested is also minimized. 

ReMap maps a objects of a source to a destination type. As per default ReMap tries to map all fields from the source to the destination object if the fields have equal name and type. __Only differences must be specified when creating a mapper.__
  
# Mapping operations

The following operations can be declared on a mapper:
* `omitInSource`: omits a field in the source type and skips the mapping.
* `omitInDestination`: omits a field in the destination type and skips the mapping.
* `reassing`: converts a source field to the destination field of the same type while changing the field name.
* `replace`: converts a source field to the destination field while changing the field name and the type. To transform the source object into the destination type a transformation function is to be specified.  
* `useMapper`: Registers a specific mapper instance that is used to convert referenced types.

# Validation

ReMap validates the mapping configuration und denies the following states:
* A source field was not mapped to a destination field
* A destination field is not covered by a source field
* Multiple mappings where defined for a destination field 
* `omit` is specified for a source field that already has a mapping configuration  

This validation rules make sure that all fields are covered by the mapping configuration when a mapper instance is created.

# Features

ReMap supports
* type inheritance
* mapping object references to fields 
* restrictive visibilities
* mapping of nested collections (Attention: maps are not collections!)
* mapping of maps using `replace` and a transformation function that maps key and values

# Limitations
* values of source and destination fields with equal types are not copied. Only references are copied. This may change in a future release.
* objects that are part of the mapping process must meet the Java Bean convention 
  * fields can have any visibility
  * fields have properly named public get/set methods
  * fields of type Boolean/boolean have public is/set methods
  * the declaring type has a public default constructor
  * keywords like `transient` do not have an effect on the mapping
* multi-classloader environments are currently not supported. All types must be loaded by the same classloader. 

# How to use

ReMap is available through Maven Central using the following Maven dependency:

```
<dependency>
    <groupId>com.remondis</groupId>
    <artifactId>remap</artifactId>
    <version>0.0.5</version>
</dependency>
```

Der ReMap erzeugt zunächst Mapper-Instanzen, die dann mehrfach verwendet werden können. Folgender Codeausschnitt zeigt die Verwendung der API:

```java
Mapper<A, AResource> mapper = Mapping
                                     // Quelltyp ist A
                                     .from(A.class)
                                     // Zieltyp ist AResource
                                     .to(AResource.class)
                                     // A beinhaltet ein Feld, dass in AResource keine Entsprechung hat.
                                     .omitInSource(A::getMoreInA)
                                     // AResource beinhaltet ein Feld, dass in A keine Entsprechung hat.
                                     .omitInDestination(AResource::getMoreInAResource)
                                     // Das Feld zahlInA in A...
                                     .reassign(A::getZahlInA)
                                     // ...wird auf Feld zahlInAResource in AResource �bertragen
                                     .to(AResource::getZahlInAResource)
                                     // Da das Feld b in A und AResource vorhanden ist, wird ein implizites Mapping durchgeführt. Allerdings unterscheiden sich die Feldtypen: B und BResource. Dieses implizite Mapping wird durchgeführt, sofern ein Mapper für das Mapping B->BResource registriert wurde.
                                     .useMapper(Mapping.from(B.class)
                                                       .to(BResource.class)
                                                       .mapper())
                                     // Der folgende Aufruf validiert die Konfiguration und erzeugt im positiven Fall einen Mapper. Alle implizit möglichen Mappings werden zusätzlich zu den Konfigurationen durchgeführt. Werden die oben genannten Voraussetzungen nicht erfüllt, wird eine MappingException geworfen. 
                                     .mapper();
```

## Assoziationen

ReMap kann verwendet werden, um Objektassoziationen in "flache" Objekte zu konvertieren. Im folgenden Beispiel liegt eine Assoziaton von `A` nach `B` vor, allerdings sollen die Felder von `B` nach `AResource` übertragen werden. 

```
Mapper<A, AResource> mapper = Mapping
                                         .from(A.class)
                                         .to(AResource.class)
                                         .replace(A::getB, AResource::getInteger)
                                         .with(B::getInteger)
                                         .replace(A::getB, AResource::getNumber)
                                         .with(B::getNumber)
                                         .replace(A::getB, AResource::getString)
                                         .with(B::getString)
                                         .mapper();
```

Der Vorteil dieser Methode ist, dass die einzelnen Zuweisungen nicht getestet werden müssen.

# Tests

Durch die Verwendung der ReMap Bibliothek kann das programmieren von Konvertern eingespart werden. Damit entfallen auch die Tests der einzelnen Zuweisungen. ReMap validiert beim Aufruf der Methode `mapper()` die Mappingkonfiguration und prüft ob jedes Quell/Ziel-Feld in der Konfiguration berücksichtigt wurde. Da die einzelnen Zuweisungen nicht mehr getestet werden müssen, reicht es aus
* die Mapping-Konfiguration in einem Unit-Test unter der Erwartugn zu prüfen, dass die Methode `mapper()` keine `MappingException`geworfen wird.  
* die Transformationsfunktionen bei der Replace-Operation über einen Unit-Test abzutesten.

Es ist nicht nötig in einem Unit-Test konkrete Objekte zu mappen und das Zielobjekt vollständig zu prüfen.

# Spring-Integration

ReMap kann auf folgende Weise in Spring integriert werden, sodass Mapper-Instancen mit `@Autowired` injiziert werden können. Dabei wird die Typisierung des Mappers mit berücksichtigt.

Folgende Klasse konfiguriert eine Mapper-Instanz:

```java
@Configuration
static class TestConfiguration {
  @Bean
  Mapper<Person, Human> personHumanMapper(){
    return Mapping.from(Person.class)
        .to(Human.class)
        .mapper();
  }
  @Bean
  Mapper<Human, Person> humanPersonMapper(){
    return Mapping.from(Human.class)
        .to(Person.class)
        .mapper();
  }
}
```

Für andere Komponenten stehen die konfigurierten Mapper-Instanzen mit folgendem Code-Snippet zur Verfügung:

```Java
  @Autowired
  Mapper<Person, Human> mapper1;

  @Autowired
  Mapper<Human, Person> mapper2;

<<<<<<< HEAD
`````

=======
`````

 

>>>>>>> 1eb83a34
<|MERGE_RESOLUTION|>--- conflicted
+++ resolved
@@ -1,149 +1,143 @@
-# ReMap - A declarative object mapper
-  
-ReMap is a library that simplifies conversion of objects field by field. It was developed to make conversion of database entities to DTOs (data transfer objects) easier. The use of ReMap makes converter classes and unit tests for converters obsolete: ReMap only needs a specification of what fields are to be mapped, but the amount of code that actually performs the assignments and transformations is minimized. Therefore the code that must be unit-tested is also minimized. 
-
-ReMap maps a objects of a source to a destination type. As per default ReMap tries to map all fields from the source to the destination object if the fields have equal name and type. __Only differences must be specified when creating a mapper.__
-  
-# Mapping operations
-
-The following operations can be declared on a mapper:
-* `omitInSource`: omits a field in the source type and skips the mapping.
-* `omitInDestination`: omits a field in the destination type and skips the mapping.
-* `reassing`: converts a source field to the destination field of the same type while changing the field name.
-* `replace`: converts a source field to the destination field while changing the field name and the type. To transform the source object into the destination type a transformation function is to be specified.  
-* `useMapper`: Registers a specific mapper instance that is used to convert referenced types.
-
-# Validation
-
-ReMap validates the mapping configuration und denies the following states:
-* A source field was not mapped to a destination field
-* A destination field is not covered by a source field
-* Multiple mappings where defined for a destination field 
-* `omit` is specified for a source field that already has a mapping configuration  
-
-This validation rules make sure that all fields are covered by the mapping configuration when a mapper instance is created.
-
-# Features
-
-ReMap supports
-* type inheritance
-* mapping object references to fields 
-* restrictive visibilities
-* mapping of nested collections (Attention: maps are not collections!)
-* mapping of maps using `replace` and a transformation function that maps key and values
-
-# Limitations
-* values of source and destination fields with equal types are not copied. Only references are copied. This may change in a future release.
-* objects that are part of the mapping process must meet the Java Bean convention 
-  * fields can have any visibility
-  * fields have properly named public get/set methods
-  * fields of type Boolean/boolean have public is/set methods
-  * the declaring type has a public default constructor
-  * keywords like `transient` do not have an effect on the mapping
-* multi-classloader environments are currently not supported. All types must be loaded by the same classloader. 
-
-# How to use
-
-ReMap is available through Maven Central using the following Maven dependency:
-
-```
-<dependency>
-    <groupId>com.remondis</groupId>
-    <artifactId>remap</artifactId>
-    <version>0.0.5</version>
-</dependency>
-```
-
-Der ReMap erzeugt zunächst Mapper-Instanzen, die dann mehrfach verwendet werden können. Folgender Codeausschnitt zeigt die Verwendung der API:
-
-```java
-Mapper<A, AResource> mapper = Mapping
-                                     // Quelltyp ist A
-                                     .from(A.class)
-                                     // Zieltyp ist AResource
-                                     .to(AResource.class)
-                                     // A beinhaltet ein Feld, dass in AResource keine Entsprechung hat.
-                                     .omitInSource(A::getMoreInA)
-                                     // AResource beinhaltet ein Feld, dass in A keine Entsprechung hat.
-                                     .omitInDestination(AResource::getMoreInAResource)
-                                     // Das Feld zahlInA in A...
-                                     .reassign(A::getZahlInA)
-                                     // ...wird auf Feld zahlInAResource in AResource �bertragen
-                                     .to(AResource::getZahlInAResource)
-                                     // Da das Feld b in A und AResource vorhanden ist, wird ein implizites Mapping durchgeführt. Allerdings unterscheiden sich die Feldtypen: B und BResource. Dieses implizite Mapping wird durchgeführt, sofern ein Mapper für das Mapping B->BResource registriert wurde.
-                                     .useMapper(Mapping.from(B.class)
-                                                       .to(BResource.class)
-                                                       .mapper())
-                                     // Der folgende Aufruf validiert die Konfiguration und erzeugt im positiven Fall einen Mapper. Alle implizit möglichen Mappings werden zusätzlich zu den Konfigurationen durchgeführt. Werden die oben genannten Voraussetzungen nicht erfüllt, wird eine MappingException geworfen. 
-                                     .mapper();
-```
-
-## Assoziationen
-
-ReMap kann verwendet werden, um Objektassoziationen in "flache" Objekte zu konvertieren. Im folgenden Beispiel liegt eine Assoziaton von `A` nach `B` vor, allerdings sollen die Felder von `B` nach `AResource` übertragen werden. 
-
-```
-Mapper<A, AResource> mapper = Mapping
-                                         .from(A.class)
-                                         .to(AResource.class)
-                                         .replace(A::getB, AResource::getInteger)
-                                         .with(B::getInteger)
-                                         .replace(A::getB, AResource::getNumber)
-                                         .with(B::getNumber)
-                                         .replace(A::getB, AResource::getString)
-                                         .with(B::getString)
-                                         .mapper();
-```
-
-Der Vorteil dieser Methode ist, dass die einzelnen Zuweisungen nicht getestet werden müssen.
-
-# Tests
-
-Durch die Verwendung der ReMap Bibliothek kann das programmieren von Konvertern eingespart werden. Damit entfallen auch die Tests der einzelnen Zuweisungen. ReMap validiert beim Aufruf der Methode `mapper()` die Mappingkonfiguration und prüft ob jedes Quell/Ziel-Feld in der Konfiguration berücksichtigt wurde. Da die einzelnen Zuweisungen nicht mehr getestet werden müssen, reicht es aus
-* die Mapping-Konfiguration in einem Unit-Test unter der Erwartugn zu prüfen, dass die Methode `mapper()` keine `MappingException`geworfen wird.  
-* die Transformationsfunktionen bei der Replace-Operation über einen Unit-Test abzutesten.
-
-Es ist nicht nötig in einem Unit-Test konkrete Objekte zu mappen und das Zielobjekt vollständig zu prüfen.
-
-# Spring-Integration
-
-ReMap kann auf folgende Weise in Spring integriert werden, sodass Mapper-Instancen mit `@Autowired` injiziert werden können. Dabei wird die Typisierung des Mappers mit berücksichtigt.
-
-Folgende Klasse konfiguriert eine Mapper-Instanz:
-
-```java
-@Configuration
-static class TestConfiguration {
-  @Bean
-  Mapper<Person, Human> personHumanMapper(){
-    return Mapping.from(Person.class)
-        .to(Human.class)
-        .mapper();
-  }
-  @Bean
-  Mapper<Human, Person> humanPersonMapper(){
-    return Mapping.from(Human.class)
-        .to(Person.class)
-        .mapper();
-  }
-}
-```
-
-Für andere Komponenten stehen die konfigurierten Mapper-Instanzen mit folgendem Code-Snippet zur Verfügung:
-
-```Java
-  @Autowired
-  Mapper<Person, Human> mapper1;
-
-  @Autowired
-  Mapper<Human, Person> mapper2;
-
-<<<<<<< HEAD
-`````
-
-=======
-`````
-
- 
-
->>>>>>> 1eb83a34
+# ReMap - A declarative object mapper
+  
+ReMap is a library that simplifies conversion of objects field by field. It was developed to make conversion of database entities to DTOs (data transfer objects) easier. The use of ReMap makes converter classes and unit tests for converters obsolete: ReMap only needs a specification of what fields are to be mapped, but the amount of code that actually performs the assignments and transformations is minimized. Therefore the code that must be unit-tested is also minimized. 
+
+ReMap maps a objects of a source to a destination type. As per default ReMap tries to map all fields from the source to the destination object if the fields have equal name and type. __Only differences must be specified when creating a mapper.__
+  
+# Mapping operations
+
+The following operations can be declared on a mapper:
+* `omitInSource`: omits a field in the source type and skips the mapping.
+* `omitInDestination`: omits a field in the destination type and skips the mapping.
+* `reassing`: converts a source field to the destination field of the same type while changing the field name.
+* `replace`: converts a source field to the destination field while changing the field name and the type. To transform the source object into the destination type a transformation function is to be specified.  
+* `useMapper`: Registers a specific mapper instance that is used to convert referenced types.
+
+# Validation
+
+ReMap validates the mapping configuration und denies the following states:
+* A source field was not mapped to a destination field
+* A destination field is not covered by a source field
+* Multiple mappings where defined for a destination field 
+* `omit` is specified for a source field that already has a mapping configuration  
+
+This validation rules make sure that all fields are covered by the mapping configuration when a mapper instance is created.
+
+# Features
+
+ReMap supports
+* type inheritance
+* mapping object references to fields 
+* restrictive visibilities
+* mapping of nested collections (Attention: maps are not collections!)
+* mapping of maps using `replace` and a transformation function that maps key and values
+
+# Limitations
+* values of source and destination fields with equal types are not copied. Only references are copied. This may change in a future release.
+* objects that are part of the mapping process must meet the Java Bean convention 
+  * fields can have any visibility
+  * fields have properly named public get/set methods
+  * fields of type Boolean/boolean have public is/set methods
+  * the declaring type has a public default constructor
+  * keywords like `transient` do not have an effect on the mapping
+* multi-classloader environments are currently not supported. All types must be loaded by the same classloader. 
+
+# How to use
+
+ReMap is available through Maven Central using the following Maven dependency:
+
+```
+<dependency>
+    <groupId>com.remondis</groupId>
+    <artifactId>remap</artifactId>
+    <version>0.0.5</version>
+</dependency>
+```
+
+ReMap creates mapper instances that can be reused. The following code shows how to use the API:
+
+```java
+Mapper<A, AResource> mapper = Mapping
+                                     // source type is A
+                                     .from(A.class)
+                                     // destination type is AResource
+                                     .to(AResource.class)
+                                     // A has a field that does not have a counterpart in AResource
+                                     .omitInSource(A::getMoreInA)
+                                     // AResource has a field that does not have a counterpart in A
+                                     .omitInDestination(AResource::getMoreInAResource)
+                                     // the field zahlInA in A...
+                                     .reassign(A::getZahlInA)
+                                     // ...will be mapped to field zahlInAResource in AResource
+                                     .to(AResource::getZahlInAResource)
+                                     // if A references an object of type B that is to be mapped to BResource in AResource,
+                                     // we have to register a mapper that specifies how to map B to BResource 
+                                     .useMapper(Mapping.from(B.class)
+                                                       .to(BResource.class)
+                                                       .mapper())
+                                     // the following method validates the mapping configuration and returns a Mapper instance
+                                     .mapper();
+```
+
+## Object references
+
+ReMap can be used to flatten object references. The following example shows how to map fields of `B` referenced by `A` to the type `AResource`. 
+
+```
+Mapper<A, AResource> mapper = Mapping
+                                         .from(A.class)
+                                         .to(AResource.class)
+                                         // Get B referenced by A and map it to field integer in AResource
+                                         .replace(A::getB, AResource::getInteger)
+                                         // use the value of field integer in B  
+                                         .with(B::getInteger)
+                                         // same example, different fields
+                                         .replace(A::getB, AResource::getNumber)
+                                         .with(B::getNumber)
+                                         .mapper();
+```
+
+One advantage here is that the actual mapping must not be tested with unit tests. 
+
+# Tests
+
+ReMap makes converter classes and corresponding unit tests obsolete because the actual get/set calls must not be tested. To ensure that the mapping configuration covers all fields ReMap validates the configuration when `mapper()` is invoked. The only things that should be tested in unit tests are
+* that the mapping configurations are valid. You only have to write a simple unit test that asserts that `mapper()` does not throw a `MappingException`.
+* the transformation functions specified for `replace` operations
+
+It is not required to assert a full mapping of test objects in a unit test field by field. 
+
+# Spring-Integration
+
+ReMap can be nicely integrated in Spring Applications so that mapper instances can be injected using `@Autowired`. Spring also checks the generic type of the mapper to autowire the correct mapping requested. 
+
+The following bean configuration creates a mappers to convert a `Person` into `Human` and vice-versa:
+
+```java
+@Configuration
+static class TestConfiguration {
+  @Bean
+  Mapper<Person, Human> personHumanMapper(){
+    return Mapping.from(Person.class)
+        .to(Human.class)
+        .mapper();
+  }
+  @Bean
+  Mapper<Human, Person> humanPersonMapper(){
+    return Mapping.from(Human.class)
+        .to(Person.class)
+        .mapper();
+  }
+}
+```
+
+Use the following code snippet in components to inject the mapper instances:
+
+```Java
+  @Autowired
+  Mapper<Person, Human> mapper1;
+
+  @Autowired
+  Mapper<Human, Person> mapper2;
+
+`````